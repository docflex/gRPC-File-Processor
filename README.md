--- conflicted
+++ resolved
@@ -238,10 +238,6 @@
 * All models are immutable (`record`) for thread-safety.
 * `ThreadPoolManager` dynamically scales cores and max threads based on queue load.
 
-<<<<<<< HEAD
-
-=======
->>>>>>> 1bdb3b40
 ## Unary RPC Usage Example
 
 The unary RPC `ProcessFile` allows sending a batch of files in a single request and receiving a summarized result.
